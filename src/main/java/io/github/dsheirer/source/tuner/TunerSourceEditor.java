--- conflicted
+++ resolved
@@ -37,72 +37,6 @@
 
 public class TunerSourceEditor extends Editor<Channel>
 {
-<<<<<<< HEAD
-	private static final long serialVersionUID = 1L;
-	private JFrequencyControl mFrequencyControl;
-
-	public TunerSourceEditor()
-	{
-		init();
-	}
-
-	private void init()
-	{
-		setLayout( new MigLayout( "insets 0 0 0 0", "[left]", "" ) );
-		mFrequencyControl = new JFrequencyControl();
-		mFrequencyControl.setEnabled( false );
-		mFrequencyControl.addListener( new ISourceEventProcessor()
-		{
-			@Override
-			public void process(SourceEvent event )
-			{
-				setModified( true );
-			}
-		} );
-		add( mFrequencyControl );
-	}
-
-	public void save()
-	{
-		if( hasItem() && isModified() )
-		{
-			SourceConfigTuner config = new SourceConfigTuner();
-			config.setFrequency( mFrequencyControl.getFrequency() );
-			getItem().setSourceConfiguration( config );
-		}
-
-		setModified( false );
-	}
-
-	@Override
-	public void setItem( Channel item )
-	{
-		super.setItem( item );
-
-		if( hasItem() )
-		{
-			SourceConfiguration config = getItem().getSourceConfiguration();
-
-			mFrequencyControl.setEnabled( true );
-
-			if( config instanceof SourceConfigTuner )
-			{
-				mFrequencyControl.setFrequency( ((SourceConfigTuner)config).getFrequency(), false );
-				setModified( false );
-			}
-			else
-			{
-				mFrequencyControl.setFrequency( 101000000, false );
-				setModified( true );
-			}
-		}
-		else
-		{
-			mFrequencyControl.setEnabled( false );
-			setModified( false );
-		}
-	}
-=======
     private static final long serialVersionUID = 1L;
     private static final String NO_PREFERRED_TUNER = "(none)";
     private static final String UNAVAILABLE_TUNER = " (unavailable)";
@@ -252,5 +186,4 @@
             setModified(false);
         }
     }
->>>>>>> 3619b480
 }