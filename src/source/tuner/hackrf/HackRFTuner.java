/*******************************************************************************
 *     SDR Trunk 
 *     Copyright (C) 2014-2016 Dennis Sheirer
 * 
 *     This program is free software: you can redistribute it and/or modify
 *     it under the terms of the GNU General Public License as published by
 *     the Free Software Foundation, either version 3 of the License, or
 *     (at your option) any later version.
 * 
 *     This program is distributed in the hope that it will be useful,
 *     but WITHOUT ANY WARRANTY; without even the implied warranty of
 *     MERCHANTABILITY or FITNESS FOR A PARTICULAR PURPOSE.  See the
 *     GNU General Public License for more details.
 * 
 *     You should have received a copy of the GNU General Public License
 *     along with this program.  If not, see <http://www.gnu.org/licenses/>
 ******************************************************************************/
package source.tuner.hackrf;

import java.util.concurrent.RejectedExecutionException;

import org.slf4j.Logger;
import org.slf4j.LoggerFactory;

import sample.Listener;
import sample.complex.ComplexBuffer;
import source.SourceException;
import source.tuner.Tuner;
import source.tuner.TunerChannel;
import source.tuner.TunerChannelSource;
import source.tuner.TunerClass;
import source.tuner.TunerEvent;
import source.tuner.TunerType;
import source.tuner.configuration.TunerConfiguration;
import source.tuner.hackrf.HackRFTunerController.BoardID;

public class HackRFTuner extends Tuner
{
	private final static Logger mLog = LoggerFactory.getLogger( HackRFTuner.class );

	public HackRFTuner( HackRFTunerController controller ) throws SourceException
	{
		super( "HackRF", controller );
	}
	
	public HackRFTunerController getController()
	{
		return (HackRFTunerController)getTunerController();
	}

	public void dispose()
	{
		//TODO: dispose of something here
	}
	
	@Override
    public TunerClass getTunerClass()
    {
	    return TunerClass.HACKRF_ONE;
    }

	@Override
    public TunerType getTunerType()
    {
	    return TunerType.HACKRF;
    }

	@Override
	public double getSampleSize()
	{
		return 11.0;
	}

	@Override
    public TunerChannelSource getChannel( TunerChannel channel ) 
    		throws RejectedExecutionException, SourceException
    {
		TunerChannelSource source = getController().getChannel( this, channel );

<<<<<<< HEAD
	@Override
    public TunerChannelSource getChannel( TunerChannel channel ) 
    		throws RejectedExecutionException, SourceException
    {
	    return mController.getChannel( this, channel );
=======
		if( source != null )
		{
			broadcast( new TunerEvent( this, TunerEvent.Event.CHANNEL_COUNT ) );
		}
		
		return source;
>>>>>>> 64fee2c7
    }

	@Override
    public void releaseChannel( TunerChannelSource source )
    {
		/* Unregister for receiving samples */
		removeListener( (Listener<ComplexBuffer>)source );
		
		/* Tell the controller to release the channel and cleanup */
		if( source != null )
		{
			getController().releaseChannel( source );
		}
    }

	@Override
    public String getUniqueID()
    {
		try
		{
			return getController().getSerial().getSerialNumber();
		}
		catch( Exception e )
		{
			mLog.error( "error gettting serial number", e );
		}
		
		return BoardID.HACKRF_ONE.getLabel();
    }
	
	@Override
	public void addListener( Listener<ComplexBuffer> listener )
	{
		getController().addListener( listener );
	}
	
	@Override
	public void removeListener( Listener<ComplexBuffer> listener )
	{
		getController().removeListener( listener );
	}
}<|MERGE_RESOLUTION|>--- conflicted
+++ resolved
@@ -31,7 +31,6 @@
 import source.tuner.TunerClass;
 import source.tuner.TunerEvent;
 import source.tuner.TunerType;
-import source.tuner.configuration.TunerConfiguration;
 import source.tuner.hackrf.HackRFTunerController.BoardID;
 
 public class HackRFTuner extends Tuner
@@ -77,20 +76,12 @@
     {
 		TunerChannelSource source = getController().getChannel( this, channel );
 
-<<<<<<< HEAD
-	@Override
-    public TunerChannelSource getChannel( TunerChannel channel ) 
-    		throws RejectedExecutionException, SourceException
-    {
-	    return mController.getChannel( this, channel );
-=======
 		if( source != null )
 		{
 			broadcast( new TunerEvent( this, TunerEvent.Event.CHANNEL_COUNT ) );
 		}
 		
 		return source;
->>>>>>> 64fee2c7
     }
 
 	@Override
