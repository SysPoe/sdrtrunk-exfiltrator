/*******************************************************************************
 *     SDR Trunk 
 *     Copyright (C) 2014-2016 Dennis Sheirer
 * 
 *     This program is free software: you can redistribute it and/or modify
 *     it under the terms of the GNU General Public License as published by
 *     the Free Software Foundation, either version 3 of the License, or
 *     (at your option) any later version.
 * 
 *     This program is distributed in the hope that it will be useful,
 *     but WITHOUT ANY WARRANTY; without even the implied warranty of
 *     MERCHANTABILITY or FITNESS FOR A PARTICULAR PURPOSE.  See the
 *     GNU General Public License for more details.
 * 
 *     You should have received a copy of the GNU General Public License
 *     along with this program.  If not, see <http://www.gnu.org/licenses/>
 ******************************************************************************/
package source.tuner;

import java.util.ArrayList;
import java.util.List;
import java.util.concurrent.LinkedTransferQueue;
import java.util.concurrent.RejectedExecutionException;
import java.util.concurrent.ScheduledExecutorService;
import java.util.concurrent.ScheduledFuture;
import java.util.concurrent.TimeUnit;
import java.util.concurrent.atomic.AtomicBoolean;

import org.slf4j.Logger;
import org.slf4j.LoggerFactory;

import sample.Buffer;
import sample.Listener;
import sample.complex.Complex;
import sample.complex.ComplexBuffer;
import source.ComplexSource;
import source.SourceException;
import source.tuner.frequency.FrequencyChangeEvent;
import source.tuner.frequency.FrequencyChangeEvent.Event;
<<<<<<< HEAD
import source.tuner.frequency.FrequencyChangeListener;
=======
import source.tuner.frequency.IFrequencyChangeProcessor;
>>>>>>> 64fee2c7
import dsp.filter.FilterFactory;
import dsp.filter.Window.WindowType;
import dsp.filter.cic.ComplexPrimeCICDecimate;
import dsp.mixer.Oscillator;

public class TunerChannelSource extends ComplexSource
		 implements IFrequencyChangeProcessor, Listener<ComplexBuffer>
{
	private final static Logger mLog = 
			LoggerFactory.getLogger( TunerChannelSource.class );
	
	private static int CHANNEL_RATE = 48000;
	private static int CHANNEL_PASS_FREQUENCY = 12000;
	
	private LinkedTransferQueue<ComplexBuffer> mBuffer =
							new LinkedTransferQueue<ComplexBuffer>();
	private Tuner mTuner;
	private TunerChannel mTunerChannel;
	private Oscillator mMixer;
	private ComplexPrimeCICDecimate mDecimationFilter;
	private Listener<ComplexBuffer> mListener;
<<<<<<< HEAD
	private FrequencyChangeListener mFrequencyChangeListener;
=======
	private IFrequencyChangeProcessor mFrequencyChangeProcessor;
>>>>>>> 64fee2c7
	private ScheduledFuture<?> mTaskHandle;

	private long mTunerFrequency = 0;
	private int mTunerSampleRate;
	private int mChannelFrequencyCorrection = 0;
	
	private DecimationProcessor mDecimationProcessor = new DecimationProcessor();
	
<<<<<<< HEAD
	public TunerChannelSource( Tuner tuner, TunerChannel tunerChannel )
			   throws RejectedExecutionException, SourceException
    {
	    super( "Tuner Channel Source" );

=======
	private AtomicBoolean mRunning = new AtomicBoolean();
	private boolean mExpended = false;
	
	/**
	 * Provides a Digital Drop Channel (DDC) to decimate the IQ output from a 
	 * tuner down to a 48 kHz IQ channel rate.
	 * 
	 * Note: this class can only be used once (started and stopped) and a new
	 * tuner channel source must be requested from the tuner once this object
	 * has been stopped.  This is because channels are managed dynamically and
	 * center tuned frequency may have changed since this source was obtained 
	 * and thus the tuner might no longer be able to source this channel once it
	 * has been stopped.
	 * 
	 * @param threadPoolManager to use for decimation processing task
	 * @param tuner to obtain wideband IQ samples from
	 * @param tunerChannel specifying the center frequency for the DDC
	 * @throws RejectedExecutionException if the thread pool manager cannot 
	 * 		  accept the decimation processing task
	 * @throws SourceException if the tuner has an issue providing IQ samples
	 */
	public TunerChannelSource( Tuner tuner, TunerChannel tunerChannel )
				   throws RejectedExecutionException, SourceException
    {
>>>>>>> 64fee2c7
	    mTuner = tuner;
	    mTuner.getTunerController().addListener( (IFrequencyChangeProcessor)this );
	    
	    mTunerChannel = tunerChannel;

	    mTunerFrequency = mTuner.getTunerController().getFrequency();
	    
	    /* Setup the frequency translator to the current source frequency */
		long frequencyOffset = mTunerFrequency - mTunerChannel.getFrequency();
		
		mMixer = new Oscillator( frequencyOffset, 
				mTuner.getTunerController().getSampleRate() );

		/* Fire a sample rate change event to setup the decimation chain */
		frequencyChanged( new FrequencyChangeEvent( 
<<<<<<< HEAD
			Event.SAMPLE_RATE_CHANGE_NOTIFICATION, mTuner.getSampleRate() ) );
    }
	
	public void start( ScheduledExecutorService scheduledExecutorService )
	{
		/* Schedule the decimation task to run every 10 ms (100 iterations/second) */
		mTaskHandle = scheduledExecutorService.scheduleAtFixedRate( 
				    		mDecimationProcessor, 0, 10, TimeUnit.MILLISECONDS );

	    /* Finally, register to receive samples from the tuner */
		mTuner.addListener( (Listener<ComplexBuffer>)this );
	}
=======
				Event.NOTIFICATION_SAMPLE_RATE_CHANGE, 
				mTuner.getTunerController().getSampleRate() ) );
    }
>>>>>>> 64fee2c7
	
	
	public void start( ScheduledExecutorService executor )
	{
		if( mExpended )
		{
			throw new IllegalStateException( "Attempt to re-start an expended "
				+ "tuner channel source.  TunerChannelSource objects can only "
				+ "be used once. " );
		}
		
		if( mRunning.compareAndSet( false, true ))
		{
			/* Schedule the decimation task to run every 10 ms (100 iterations/second) */
		    mTaskHandle = executor.scheduleAtFixedRate( mDecimationProcessor, 
		    		0, 10, TimeUnit.MILLISECONDS );

		    /* Finally, register to receive samples from the tuner */
			mTuner.addListener( (Listener<ComplexBuffer>)this );
		}
		else
		{
<<<<<<< HEAD
			mTaskHandle.cancel( true );
			mTaskHandle = null;
=======
			mLog.warn( "Attempt to start() and already running tuner channel source was ignored" );
>>>>>>> 64fee2c7
		}
	}

<<<<<<< HEAD
		synchronized( mBuffer )
		{
			mBuffer.clear();
			mBuffer = null;
		}
=======
	@Override
	public void reset()
	{
	}

	@Override
	public void stop()
	{
		if( mRunning.compareAndSet( true, false ))
		{
			mTuner.releaseChannel( this );
			mDecimationProcessor.shutdown();
			
			if( mTaskHandle != null )
			{
				mTaskHandle.cancel( true );
				mTaskHandle = null;
			}
			
			mBuffer.clear();
			
			mExpended = true;
		}
		else
		{
			mLog.warn( "Attempt to stop() and already stopped tuner channel source was ignored" );
		}
	}
>>>>>>> 64fee2c7


	@Override
    public void dispose()
    {
		if( !mRunning.get() )
		{
	    	/* Tell the tuner to release/unregister our resources */
	    	mTuner.getTunerController().removeListener( this );
			mTuner = null;
			mTunerChannel = null;
			mBuffer = null;
			mFrequencyChangeProcessor = null;
			mListener = null;
			mMixer = null;
			mDecimationFilter.dispose();
			mDecimationFilter = null;
		}
    }
    
	public Tuner getTuner()
	{
		return mTuner;
	}
	
	public TunerChannel getTunerChannel()
	{
		return mTunerChannel;
	}
	
	@Override
    public void receive( ComplexBuffer buffer )
    {
<<<<<<< HEAD
		synchronized( mBuffer )
		{
			if( mBuffer != null )
			{
				mBuffer.add( buffer );
			}
=======
		if( mRunning.get() )
		{
			mBuffer.add( buffer );
>>>>>>> 64fee2c7
		}
    }

    public void setFrequencyChangeListener( IFrequencyChangeProcessor processor )
    {
		mFrequencyChangeProcessor = processor;
    }

	@Override
	public void setListener( Listener<ComplexBuffer> listener )
	{
		/* Save a pointer to the listener so that if we have to change the 
		 * decimation filter, we can re-add the listener */
		mListener = listener;
		
		mDecimationFilter.setListener( listener );
	}

	@Override
	public void removeListener( Listener<ComplexBuffer> listener )
	{
		mDecimationFilter.removeListener();
	}

	/**
	 * Handler for frequency change events received from the tuner and channel
	 * frequency correction events received from the channel consumer/listener
	 */
	@Override
    public void frequencyChanged( FrequencyChangeEvent event )
    {
		// Echo the event to the registered event listener
		if( mFrequencyChangeProcessor != null )
		{
			mFrequencyChangeProcessor.frequencyChanged( event );
		}

		switch( event.getEvent() )
		{
			case NOTIFICATION_FREQUENCY_CHANGE:
				mTunerFrequency = event.getValue().longValue();
				updateMixerFrequencyOffset();
				break;
			case REQUEST_CHANNEL_FREQUENCY_CORRECTION_CHANGE:
				mChannelFrequencyCorrection = event.getValue().intValue();

				updateMixerFrequencyOffset();
				
				if( mFrequencyChangeProcessor != null )
				{
					mFrequencyChangeProcessor.frequencyChanged( 
						new FrequencyChangeEvent( 
							Event.NOTIFICATION_CHANNEL_FREQUENCY_CORRECTION_CHANGE, 
							mChannelFrequencyCorrection ) );
				}
				break;
			case NOTIFICATION_SAMPLE_RATE_CHANGE:
				int sampleRate = event.getValue().intValue();
				
				if( mTunerSampleRate != sampleRate )
				{
					mMixer.setSampleRate( sampleRate );

					/* Get new decimation filter */
					mDecimationFilter = FilterFactory
							.getDecimationFilter( sampleRate, 
												  CHANNEL_RATE, 
												  1,   //Order
												  CHANNEL_PASS_FREQUENCY, 
												  60, //dB attenuation
												  WindowType.HAMMING );
					
					/* re-add the original output listener */
					mDecimationFilter.setListener( mListener );

					mTunerSampleRate = sampleRate;
				}
				break;
			default:
				break;
		}
    }

	/**
	 * Calculates the local mixer frequency offset from the tuned frequency,
	 * channel's requested frequency, and channel frequency correction.
	 */
	private void updateMixerFrequencyOffset()
	{
		long offset = mTunerFrequency - 
				   mTunerChannel.getFrequency() -
				   mChannelFrequencyCorrection;

		mMixer.setFrequency( offset );
	}

    public int getSampleRate() throws SourceException
    {
    	return CHANNEL_RATE;
    }

    public long getFrequency() throws SourceException
    {
    	return mTunerChannel.getFrequency();
    }
	
    /**
     * Decimates an inbound buffer of I/Q samples from the source down to the
     * standard 48000 channel sample rate
     */
	public class DecimationProcessor implements Runnable 
	{
		private boolean mProcessing = true;
		private List<ComplexBuffer> mSampleBuffers = new ArrayList<ComplexBuffer>();

		public void shutdown()
		{
			mProcessing = false;
		}
		
		@Override
        public void run()
        {
			/* General exception handler so that any errors won't kill the
			 * decimation thread and cause the input buffers to fill up and
			 * run the program out of memory */
			try
			{
				if( mProcessing )
				{
<<<<<<< HEAD
					mBuffer.drainTo( mSampleBuffers, 8 );
			
					for( Buffer buffer: mSampleBuffers )
=======
					if( mBuffer != null )
>>>>>>> 64fee2c7
					{
						long start = System.currentTimeMillis();
						
						mBuffer.drainTo( mSampleBuffers, 8 );
				
						for( Buffer buffer: mSampleBuffers )
						{
							/* Check to see if we've been shutdown */
							if( !mProcessing )
							{
								mBuffer.clear();
								return;
							}
							else
							{
								float[] samples = buffer.getSamples();

								/* We make a copy of the buffer so that we don't affect
								 * anyone else that is using the same buffer, like other
								 * channels or the spectral display */
								float[] translated = new float[ samples.length ];
								
								/* Perform frequency translation */
								for( int x = 0; x < samples.length; x += 2 )
								{
									mMixer.rotate();
									
									translated[ x ] = Complex.multiplyInphase( 
										samples[ x ], samples[ x + 1 ], mMixer.inphase(), mMixer.quadrature() );

									translated[ x + 1 ] = Complex.multiplyQuadrature( 
											samples[ x ], samples[ x + 1 ], mMixer.inphase(), mMixer.quadrature() );
								}
								
								if( mProcessing && mDecimationFilter != null )
								{
									mDecimationFilter.receive( new ComplexBuffer( translated ) );
								}
							}
						}
						
//						mLog.debug( "Processed [" + mSampleBuffers.size() + "] in " + ( System.currentTimeMillis() - start  ) );
						
						mSampleBuffers.clear();
					}
				}
			}
			catch( Exception e )
			{
				/* Only log the stack trace if we're still processing */
				if( mProcessing )
				{
					mLog.error( "Error encountered during decimation process", e );
				}
			}

			/* Check to see if we've been shutdown */
			if( !mProcessing )
			{
				mBuffer.clear();
				mSampleBuffers.clear();
			}
        }
	}
}<|MERGE_RESOLUTION|>--- conflicted
+++ resolved
@@ -37,11 +37,7 @@
 import source.SourceException;
 import source.tuner.frequency.FrequencyChangeEvent;
 import source.tuner.frequency.FrequencyChangeEvent.Event;
-<<<<<<< HEAD
-import source.tuner.frequency.FrequencyChangeListener;
-=======
 import source.tuner.frequency.IFrequencyChangeProcessor;
->>>>>>> 64fee2c7
 import dsp.filter.FilterFactory;
 import dsp.filter.Window.WindowType;
 import dsp.filter.cic.ComplexPrimeCICDecimate;
@@ -63,11 +59,7 @@
 	private Oscillator mMixer;
 	private ComplexPrimeCICDecimate mDecimationFilter;
 	private Listener<ComplexBuffer> mListener;
-<<<<<<< HEAD
-	private FrequencyChangeListener mFrequencyChangeListener;
-=======
 	private IFrequencyChangeProcessor mFrequencyChangeProcessor;
->>>>>>> 64fee2c7
 	private ScheduledFuture<?> mTaskHandle;
 
 	private long mTunerFrequency = 0;
@@ -76,13 +68,6 @@
 	
 	private DecimationProcessor mDecimationProcessor = new DecimationProcessor();
 	
-<<<<<<< HEAD
-	public TunerChannelSource( Tuner tuner, TunerChannel tunerChannel )
-			   throws RejectedExecutionException, SourceException
-    {
-	    super( "Tuner Channel Source" );
-
-=======
 	private AtomicBoolean mRunning = new AtomicBoolean();
 	private boolean mExpended = false;
 	
@@ -107,7 +92,6 @@
 	public TunerChannelSource( Tuner tuner, TunerChannel tunerChannel )
 				   throws RejectedExecutionException, SourceException
     {
->>>>>>> 64fee2c7
 	    mTuner = tuner;
 	    mTuner.getTunerController().addListener( (IFrequencyChangeProcessor)this );
 	    
@@ -123,24 +107,9 @@
 
 		/* Fire a sample rate change event to setup the decimation chain */
 		frequencyChanged( new FrequencyChangeEvent( 
-<<<<<<< HEAD
-			Event.SAMPLE_RATE_CHANGE_NOTIFICATION, mTuner.getSampleRate() ) );
-    }
-	
-	public void start( ScheduledExecutorService scheduledExecutorService )
-	{
-		/* Schedule the decimation task to run every 10 ms (100 iterations/second) */
-		mTaskHandle = scheduledExecutorService.scheduleAtFixedRate( 
-				    		mDecimationProcessor, 0, 10, TimeUnit.MILLISECONDS );
-
-	    /* Finally, register to receive samples from the tuner */
-		mTuner.addListener( (Listener<ComplexBuffer>)this );
-	}
-=======
 				Event.NOTIFICATION_SAMPLE_RATE_CHANGE, 
 				mTuner.getTunerController().getSampleRate() ) );
     }
->>>>>>> 64fee2c7
 	
 	
 	public void start( ScheduledExecutorService executor )
@@ -163,22 +132,10 @@
 		}
 		else
 		{
-<<<<<<< HEAD
-			mTaskHandle.cancel( true );
-			mTaskHandle = null;
-=======
 			mLog.warn( "Attempt to start() and already running tuner channel source was ignored" );
->>>>>>> 64fee2c7
-		}
-	}
-
-<<<<<<< HEAD
-		synchronized( mBuffer )
-		{
-			mBuffer.clear();
-			mBuffer = null;
-		}
-=======
+		}
+	}
+
 	@Override
 	public void reset()
 	{
@@ -207,7 +164,6 @@
 			mLog.warn( "Attempt to stop() and already stopped tuner channel source was ignored" );
 		}
 	}
->>>>>>> 64fee2c7
 
 
 	@Override
@@ -241,18 +197,9 @@
 	@Override
     public void receive( ComplexBuffer buffer )
     {
-<<<<<<< HEAD
-		synchronized( mBuffer )
-		{
-			if( mBuffer != null )
-			{
-				mBuffer.add( buffer );
-			}
-=======
 		if( mRunning.get() )
 		{
 			mBuffer.add( buffer );
->>>>>>> 64fee2c7
 		}
     }
 
@@ -383,15 +330,8 @@
 			{
 				if( mProcessing )
 				{
-<<<<<<< HEAD
-					mBuffer.drainTo( mSampleBuffers, 8 );
-			
-					for( Buffer buffer: mSampleBuffers )
-=======
-					if( mBuffer != null )
->>>>>>> 64fee2c7
 					{
-						long start = System.currentTimeMillis();
+//						long start = System.currentTimeMillis();
 						
 						mBuffer.drainTo( mSampleBuffers, 8 );
 				
